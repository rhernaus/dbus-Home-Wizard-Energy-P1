--- conflicted
+++ resolved
@@ -1,11 +1,6 @@
 #!/usr/bin/env python
-<<<<<<< HEAD
 # vim: ts=2 sw=2 et
 
-
-=======
- 
->>>>>>> dfb729b8
 # import normal packages
 import platform 
 import logging
@@ -61,13 +56,8 @@
     self._dbusservice.add_path('/ProductId', productid)
     self._dbusservice.add_path('/DeviceType', 345) # found on https://www.sascha-curth.de/projekte/005_Color_Control_GX.html#experiment - should be an ET340 Engerie Meter
     self._dbusservice.add_path('/ProductName', productname)
-<<<<<<< HEAD
     self._dbusservice.add_path('/CustomName', customname)
     self._dbusservice.add_path('/Latency', None)
-=======
-    self._dbusservice.add_path('/CustomName', productname)    
-    self._dbusservice.add_path('/Latency', None)    
->>>>>>> dfb729b8
     self._dbusservice.add_path('/FirmwareVersion', 0.1)
     self._dbusservice.add_path('/HardwareVersion', 0)
     self._dbusservice.add_path('/Connected', 1)
@@ -285,17 +275,10 @@
      
       logging.info('Connected to dbus, and switching over to gobject.MainLoop() (= event based)')
       mainloop = gobject.MainLoop()
-<<<<<<< HEAD
-      mainloop.run()
-    except Exception as e:
-        logging.critical('Error at %s', 'main', exc_info=e)
-
-=======
       mainloop.run()            
   except (ValueError, requests.exceptions.ConnectionError, requests.exceptions.Timeout) as e:
     logging.critical('Error in main type %s', str(e))
   except Exception as e:
     logging.critical('Error at %s', 'main', exc_info=e)
->>>>>>> dfb729b8
 if __name__ == "__main__":
   main()